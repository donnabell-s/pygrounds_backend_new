from django.contrib import admin
from django.urls import path, include
from rest_framework_simplejwt.views import (TokenObtainPairView, TokenRefreshView, TokenVerifyView,)

urlpatterns = [
    path('admin/', admin.site.urls),
<<<<<<< HEAD
    
    path('api/', include('minigames.urls')),

    path('api/token/', TokenObtainPairView.as_view(), name='token_obtain_pair'),
    path('api/token/refresh/', TokenRefreshView.as_view(), name='token_refresh'),
    path('api/token/verify/', TokenVerifyView.as_view(), name='token_verify'),

    # question generation
    path('api/', include('question_generation.urls')),
    
    # content ingestion
    path('', include('content_ingestion.urls')),

    path('api/user/', include('users.urls')),

    path('api/', include('user_learning.urls')),
=======
    path('api/', include([
        path('token/', TokenObtainPairView.as_view(), name='token_obtain_pair'),
        path('token/refresh/', TokenRefreshView.as_view(), name='token_refresh'),
        path('token/verify/', TokenVerifyView.as_view(), name='token_verify'),
        path('', include('question_generation.urls')),
        path('', include('content_ingestion.urls')),
    ])),
>>>>>>> 9e32db3a
]<|MERGE_RESOLUTION|>--- conflicted
+++ resolved
@@ -4,24 +4,6 @@
 
 urlpatterns = [
     path('admin/', admin.site.urls),
-<<<<<<< HEAD
-    
-    path('api/', include('minigames.urls')),
-
-    path('api/token/', TokenObtainPairView.as_view(), name='token_obtain_pair'),
-    path('api/token/refresh/', TokenRefreshView.as_view(), name='token_refresh'),
-    path('api/token/verify/', TokenVerifyView.as_view(), name='token_verify'),
-
-    # question generation
-    path('api/', include('question_generation.urls')),
-    
-    # content ingestion
-    path('', include('content_ingestion.urls')),
-
-    path('api/user/', include('users.urls')),
-
-    path('api/', include('user_learning.urls')),
-=======
     path('api/', include([
         path('token/', TokenObtainPairView.as_view(), name='token_obtain_pair'),
         path('token/refresh/', TokenRefreshView.as_view(), name='token_refresh'),
@@ -29,5 +11,5 @@
         path('', include('question_generation.urls')),
         path('', include('content_ingestion.urls')),
     ])),
->>>>>>> 9e32db3a
+    path('api/', include('minigames.urls')),
 ]