--- conflicted
+++ resolved
@@ -43,14 +43,11 @@
     # reading + users 
     path("api/", include("reading.urls")),
     path("api/user/", include("users.urls")),
-<<<<<<< HEAD
-=======
+
     
     # achievements
     path("api/", include("achievements.urls")),
->>>>>>> e55a9f62
 
-    
     # OpenAPI (optional)
     path(
         "api/schema/",
