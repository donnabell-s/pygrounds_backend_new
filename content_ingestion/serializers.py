from rest_framework import serializers
from .models import GameZone, Topic, Subtopic, TOCEntry, DocumentChunk, UploadedDocument

class DocumentSerializer(serializers.ModelSerializer):
    # Serializer for UploadedDocument with metadata
    chunks_count = serializers.SerializerMethodField()
    
    class Meta:
        model = UploadedDocument
        fields = [
            'id', 'title', 'file', 'processing_status', 
            'processing_message', 'total_pages', 'uploaded_at', 
            'chunks_count', 'difficulty'
        ]
        read_only_fields = ['uploaded_at', 'title']  # Make title read-only since it's auto-generated
    
    def create(self, validated_data):
        """Create document and auto-generate title from filename"""
        import os
        
        # Extract title from filename if not provided
        if 'file' in validated_data and validated_data['file']:
            filename = validated_data['file'].name
            # Remove extension and clean up the name
            title = os.path.splitext(filename)[0]
            # Replace underscores and hyphens with spaces, capitalize
            title = title.replace('_', ' ').replace('-', ' ').title()
            validated_data['title'] = title
        
        return super().create(validated_data)
    
    def get_chunks_count(self, obj):
        # Get count of associated chunks
        return DocumentChunk.objects.filter(document=obj).count()

class DocumentChunkSerializer(serializers.ModelSerializer):
    # Serializer for document chunks with token information
    book_title = serializers.SerializerMethodField()
    
    class Meta:
        model = DocumentChunk
        fields = [
            'id', 'chunk_type', 'text', 'page_number', 'order_in_doc',
            'token_count'
        ]

class DocumentChunkSummarySerializer(serializers.ModelSerializer):
    # Lightweight serializer for chunk summaries (without full text)
    text_preview = serializers.SerializerMethodField()
    book_title = serializers.SerializerMethodField()
    
    class Meta:
        model = DocumentChunk
        fields = [
            'id', 'chunk_type', 'page_number', 'order_in_doc',
            'token_count', 'text_preview'
        ]
    
    def get_text_preview(self, obj):
        """Return first 100 characters of text"""
        return obj.text[:100] + "..." if len(obj.text) > 100 else obj.text

class GameZoneSerializer(serializers.ModelSerializer):
    topics_count = serializers.SerializerMethodField()
    
    class Meta:
        model = GameZone
<<<<<<< HEAD
        fields = ['id', 'name', 'description', 'order']
=======
        fields = ['id', 'name', 'description', 'order', 'topics_count']
    
    def get_topics_count(self, obj):
        return obj.topics.count()
>>>>>>> 9e32db3a

class TopicSerializer(serializers.ModelSerializer):
    zone_name = serializers.SerializerMethodField()
    subtopics_count = serializers.SerializerMethodField()
    
    class Meta:
        model = Topic
<<<<<<< HEAD
        fields = ['id', 'zone', 'name', 'description']
=======
        fields = ['id', 'zone', 'zone_name', 'name', 'description', 'subtopics_count']
        read_only_fields = ['zone_name', 'subtopics_count']
    
    def get_zone_name(self, obj):
        return obj.zone.name if obj.zone else None
    
    def get_subtopics_count(self, obj):
        return obj.subtopics.count()
    
    def update(self, instance, validated_data):
        # Ensure zone exists if provided
        if 'zone' in validated_data:
            try:
                GameZone.objects.get(pk=validated_data['zone'].id)
            except GameZone.DoesNotExist:
                raise serializers.ValidationError({'zone': 'Invalid zone ID provided.'})
        return super().update(instance, validated_data)

>>>>>>> 9e32db3a

class SubtopicSerializer(serializers.ModelSerializer):
    topic_name = serializers.SerializerMethodField()
    zone_name = serializers.SerializerMethodField()
    has_embedding = serializers.SerializerMethodField()
    
    class Meta:
        model = Subtopic
<<<<<<< HEAD
        fields = ['id', 'topic', 'name', 'order']
=======
        fields = [
            'id', 'topic', 'topic_name', 'zone_name', 'name',
            'concept_intent', 'code_intent', 'has_embedding',
            'embedding_status', 'embedding_error', 'embedding_updated_at'
        ]
        read_only_fields = [
            'topic_name', 'zone_name', 'has_embedding',
            'embedding_status', 'embedding_error', 'embedding_updated_at'
        ]
    
    def get_topic_name(self, obj):
        return obj.topic.name if obj.topic else None
    
    def get_zone_name(self, obj):
        return obj.topic.zone.name if obj.topic and obj.topic.zone else None
        
    def get_has_embedding(self, obj):
        # Check if either concept_intent or code_intent has an embedding
        return bool(obj.concept_embedding or obj.code_embedding)
        
    def update(self, instance, validated_data):
        # Ensure topic exists if provided
        if 'topic' in validated_data:
            try:
                Topic.objects.get(pk=validated_data['topic'].id)
            except Topic.DoesNotExist:
                raise serializers.ValidationError({'topic': 'Invalid topic ID provided.'})
        return super().update(instance, validated_data)
        return obj.topic.zone.name
    
    def get_has_embedding(self, obj):
        """Check if the object has embeddings, safely handling failed/pending states."""
        try:
            return hasattr(obj, 'embeddings') and obj.embeddings.exists()
        except Exception:
            return False
    
    def update(self, instance, validated_data):
        # Custom update to regenerate embeddings when intent fields change
        # Check if intent fields are being updated
        concept_intent_changed = (
            'concept_intent' in validated_data and 
            validated_data['concept_intent'] != instance.concept_intent
        )
        code_intent_changed = (
            'code_intent' in validated_data and 
            validated_data['code_intent'] != instance.code_intent
        )
        
        # Update the instance
        instance = super().update(instance, validated_data)
        
        # Regenerate embeddings if intent fields changed
        if concept_intent_changed or code_intent_changed:
            from django.core.cache import cache
            from multiprocessing import Pool
            import psutil
            import logging
            
            logger = logging.getLogger(__name__)
            cache_key = f'subtopic_embedding_status_{instance.id}'
            cache.set(cache_key, 'pending', timeout=3600)
            
            # Determine optimal number of processes
            cpu_count = psutil.cpu_count(logical=True)
            max_workers = min(2, max(1, cpu_count - 1))
            
            def generate_embedding(args):
                subtopic_id, model_type = args
                from content_ingestion.models import Subtopic
                from content_ingestion.helpers.embedding.generator import EmbeddingGenerator
                
                print(f"\n🔄 Generating {model_type} embedding for subtopic {subtopic_id}...")
                
                try:
                    # Get fresh instance to avoid process sharing issues
                    subtopic = Subtopic.objects.get(id=subtopic_id)
                    generator = EmbeddingGenerator()
                    
                    if model_type == 'concept':
                        text = f"{subtopic.topic.name} - {subtopic.name}: {subtopic.concept_intent}"
                        print(f"   📝 Processing concept text: {text[:100]}...")
                        result = generator.generate_embedding(text, chunk_type='Concept')
                    else:  # code
                        text = f"Python task: {subtopic.topic.name} - {subtopic.name}. Use: {subtopic.code_intent}"
                        print(f"   💻 Processing code text: {text[:100]}...")
                        result = generator.generate_embedding(text, chunk_type='Code')
                    
                    success = bool(result.get('vector'))
                    print(f"{'✅' if success else '❌'} {model_type.title()} embedding {'generated' if success else 'failed'}")
                    return model_type, result.get('vector')
                except Exception as e:
                    print(f"❌ Error generating {model_type} embedding: {str(e)}")
                    logger.error(f"Error generating {model_type} embedding for subtopic {subtopic_id}: {e}")
                    return model_type, None
            
            try:
                print("\n🧹 Cleaning up old embeddings...")
                # Clean up old embeddings
                from content_ingestion.models import Embedding
                Embedding.objects.filter(subtopic=instance).delete()
                
                # Prepare tasks for both embeddings
                tasks = [
                    (instance.id, 'concept'),
                    (instance.id, 'code')
                ]
                
                print("\n🚀 Starting parallel embedding generation...")
                # Execute tasks in parallel using the separate worker module
                from content_ingestion.embedding_worker import generate_embedding_task
                with Pool(processes=max_workers) as pool:
                    results = pool.map(generate_embedding_task, tasks)
                    
                print("\n📊 Processing embedding results...")
                # Process results
                vectors = dict(results)
                
                if any(vectors.values()):
                    Embedding.objects.create(
                        subtopic=instance,
                        content_type='subtopic',
                        model_type='dual',
                        model_name='dual:minilm+codebert',
                        dimension=384,
                        minilm_vector=vectors.get('concept'),
                        codebert_vector=vectors.get('code')
                    )
                    cache.set(cache_key, 'completed', timeout=3600)
                else:
                    cache.set(cache_key, 'failed: No embeddings generated', timeout=3600)
                    
            except Exception as e:
                logger.error(f"Failed to generate dual embeddings for subtopic {instance.id}: {e}")
                cache.set(cache_key, f'failed: {str(e)}', timeout=3600)
        
        return instance
    
    def create(self, validated_data):
        print("\n🔵 Starting subtopic creation process...")
        print(f"   Topic: {validated_data.get('topic').name}")
        print(f"   Name: {validated_data.get('name')}")
        
        # Custom create to generate dual embeddings for new subtopics with intent fields
        instance = super().create(validated_data)
        print(f"✅ Created subtopic with ID: {instance.id}")
        
        # Start pool-based embedding generation if intent fields are provided
        if instance.concept_intent or instance.code_intent:
            from multiprocessing import Pool
            import psutil
            import logging
            from django.db import transaction
            import threading
            
            logger = logging.getLogger(__name__)
            print("\n🔄 Starting embedding generation...")
            print(f"   Concept Intent: {'Yes' if instance.concept_intent else 'No'}")
            print(f"   Code Intent: {'Yes' if instance.code_intent else 'No'}")
            
            with transaction.atomic():
                instance.embedding_status = 'processing'
                instance.embedding_error = None
                instance.save()
                print("✅ Updated status to 'processing'")
            
            # Run embedding generation in a separate thread to avoid blocking the response
            def generate_embeddings_async():
                # Determine optimal number of processes
                cpu_count = psutil.cpu_count(logical=True)
                max_workers = min(2, max(1, cpu_count - 1))  # Use up to 2 processes, leave 1 CPU free
                
                try:
                    # Prepare tasks for both embeddings
                    tasks = [
                        (instance.id, 'concept'),
                        (instance.id, 'code')
                    ]
                    
                    print("\n🚀 Starting parallel embedding generation...")
                    # Execute tasks in parallel using the separate worker module
                    from content_ingestion.embedding_worker import generate_embedding_task
                    with Pool(processes=max_workers) as pool:
                        results = pool.map(generate_embedding_task, tasks)
                        
                    print("\n📊 Processing embedding results...")
                    # Process results
                    vectors = dict(results)
                    
                    if any(vectors.values()):  # If at least one embedding was generated
                        from content_ingestion.models import Embedding, Subtopic
                        Embedding.objects.create(
                            subtopic=instance,
                            content_type='subtopic',
                            model_type='dual',
                            model_name='dual:minilm+codebert',
                            dimension=384,  # Standard dimension for these models
                            minilm_vector=vectors.get('concept'),
                            codebert_vector=vectors.get('code')
                        )
                        # Update status in a fresh instance to avoid race conditions
                        Subtopic.objects.filter(id=instance.id).update(
                            embedding_status='completed',
                            embedding_error=None
                        )
                        print("✅ Embeddings generated and saved successfully!")
                    else:
                        Subtopic.objects.filter(id=instance.id).update(
                            embedding_status='failed',
                            embedding_error='No embeddings were generated successfully'
                        )
                        print("❌ No embeddings were generated")
                        
                except Exception as e:
                    logger.error(f"Failed to generate dual embeddings for subtopic {instance.id}: {e}")
                    Subtopic.objects.filter(id=instance.id).update(
                        embedding_status='failed',
                        embedding_error=str(e)
                    )
                    print(f"❌ Embedding generation failed: {e}")
            
            # Start the embedding generation in a background thread
            threading.Thread(target=generate_embeddings_async, daemon=True).start()
            print("🎯 Embedding generation started in background thread")
        
        return instance
    
    async def _regenerate_dual_embeddings(self, subtopic):
        # Generate dual embeddings for the subtopic using intent-based content
        try:
            from content_ingestion.helpers.embedding.generator import EmbeddingGenerator
            
            # Create embedding generator
            embedding_gen = EmbeddingGenerator()
            
            # Generate embeddings for both intents
            await embedding_gen.generate_subtopic_dual_embeddings(subtopic)
            
        except Exception as e:
            # Log the error but don't fail the serializer operation
            import logging
            logger = logging.getLogger(__name__)
            logger.error(f"Failed to generate dual embeddings for subtopic {subtopic.id}: {e}")
            raise e
>>>>>>> 9e32db3a

class TOCEntrySerializer(serializers.ModelSerializer):
    class Meta:
        model = TOCEntry
        fields = ['id', 'title', 'level', 'start_page', 'end_page',
                 'order', 'topic_title', 'subtopic_title']<|MERGE_RESOLUTION|>--- conflicted
+++ resolved
@@ -65,14 +65,10 @@
     
     class Meta:
         model = GameZone
-<<<<<<< HEAD
-        fields = ['id', 'name', 'description', 'order']
-=======
         fields = ['id', 'name', 'description', 'order', 'topics_count']
     
     def get_topics_count(self, obj):
         return obj.topics.count()
->>>>>>> 9e32db3a
 
 class TopicSerializer(serializers.ModelSerializer):
     zone_name = serializers.SerializerMethodField()
@@ -80,9 +76,6 @@
     
     class Meta:
         model = Topic
-<<<<<<< HEAD
-        fields = ['id', 'zone', 'name', 'description']
-=======
         fields = ['id', 'zone', 'zone_name', 'name', 'description', 'subtopics_count']
         read_only_fields = ['zone_name', 'subtopics_count']
     
@@ -101,7 +94,6 @@
                 raise serializers.ValidationError({'zone': 'Invalid zone ID provided.'})
         return super().update(instance, validated_data)
 
->>>>>>> 9e32db3a
 
 class SubtopicSerializer(serializers.ModelSerializer):
     topic_name = serializers.SerializerMethodField()
@@ -110,9 +102,6 @@
     
     class Meta:
         model = Subtopic
-<<<<<<< HEAD
-        fields = ['id', 'topic', 'name', 'order']
-=======
         fields = [
             'id', 'topic', 'topic_name', 'zone_name', 'name',
             'concept_intent', 'code_intent', 'has_embedding',
@@ -357,7 +346,6 @@
             logger = logging.getLogger(__name__)
             logger.error(f"Failed to generate dual embeddings for subtopic {subtopic.id}: {e}")
             raise e
->>>>>>> 9e32db3a
 
 class TOCEntrySerializer(serializers.ModelSerializer):
     class Meta:
