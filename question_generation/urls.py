"""
Question Generation URL Configuration

RESTful API endpoints following clean design principles:
- Resource-based routing with clear hierarchical structure
- Consistent naming conventions (kebab-case for URLs, underscore for view functions)
- Logical grouping of related endpoints
"""

from django.urls import path

from .views.questionManagement import (
    get_subtopic_questions,
    get_topic_questions_summary,
    get_question_by_id,
    get_all_questions,
)

from .views.question_generators import (
    generate_preassessment_only,
    generate_coding_questions_only,
    generate_noncoding_questions_only,
)

from .views.question_api import (
    generate_questions_bulk,
    generate_pre_assessment,
    get_rag_context,
    get_generation_status,
    get_worker_details,
    cancel_generation
)

from .views.test_views import (
    deepseek_test_view,
<<<<<<< HEAD
    generate_questions_with_deepseek,
    
    # Session management
    RAGSessionListView, CompareSubtopicAndGenerateView,

    PreAssessmentQuestionListView,
   
    test_question_generation,
    test_minigame_generation_no_save,
)

urlpatterns = [
    # Main generation endpoint (mode: "minigame" or "pre_assessment")
    path('generate/', generate_questions_with_deepseek, name='generate_questions'),
    
    # Testing endpoints
    path('test/', deepseek_test_view, name='test_generation'),
    path('test/minigame/', test_minigame_generation_no_save, name='test_minigame_no_save'),
    
    # Question retrieval endpoints  
    path('subtopic/<int:subtopic_id>/', get_subtopic_questions, name='get_subtopic_questions'),
    path('topic/<int:topic_id>/summary/', get_topic_questions_summary, name='get_topic_summary'),
    
    # Question Management
    path('questions/subtopic/<int:subtopic_id>/', get_subtopic_questions, name='subtopic_questions'),
    path('questions/topic/<int:topic_id>/summary/', get_topic_questions_summary, name='topic_questions_summary'),
    
    # RAG Sessions
    path('rag/sessions/', RAGSessionListView.as_view(), name='rag_sessions'),

    path('preassessment/', PreAssessmentQuestionListView.as_view(), name='preassessment_questions'),
    # GETTER
    path('question/<int:question_id>/', get_question_by_id, name='get_question_by_id'),        # Single question by ID
    path('all/', get_all_questions, name='get_all_questions'),                                 # Get all questions with pagination
    path('all/coding/', get_all_coding_questions, name='get_all_coding_questions'),            # Get all coding questions
    path('all/non_coding/', get_all_non_coding_questions, name='get_all_non_coding_questions'), # Get all non-coding questions  
    path('all/beginner/', get_all_beginner_questions, name='get_all_beginner_questions'),      # Get all beginner questions
    path('all/intermediate/', get_all_intermediate_questions, name='get_all_intermediate_questions'), # Get all intermediate questions
    path('all/advanced/', get_all_advanced_questions, name='get_all_advanced_questions'),      # Get all advanced questions
    path('all/master/', get_all_master_questions, name='get_all_master_questions'),            # Get all master questions
=======
    test_prompt_generation,
    health_check,
    get_generation_stats
)

from .views.admin_views import (
    AdminGeneratedQuestionListView,
    AdminGeneratedQuestionDetailView,
    AdminPreAssessmentQuestionListView,
    AdminPreAssessmentQuestionDetailView,
    AdminSemanticSubtopicListView
)

urlpatterns = [
    # ========== QUESTION GENERATION API ==========
    # Batch Generation
    path('generate/bulk/', generate_questions_bulk, name='generate-questions-bulk'),
    
    # Pre-assessment Generation
    path('generate/preassessment/', generate_pre_assessment, name='generate-preassessment'),
    
    # Specific Question Type Generation
    path('generate/preassessment/solo/', generate_preassessment_only, name='generate-preassessment-only'),
    path('generate/coding/solo/', generate_coding_questions_only, name='generate-coding-only'),
    path('generate/noncoding/solo/', generate_noncoding_questions_only, name='generate-noncoding-only'),
    
    # RAG Context Endpoint
    path('rag-context/<int:subtopic_id>/', get_rag_context, name='get-rag-context'),
    
    # Real-time Status Tracking
    path('generate/status/<str:session_id>/', get_generation_status, name='get-generation-status'),
    path('generate/workers/<str:session_id>/', get_worker_details, name='get-worker-details'),
    path('generate/cancel/<str:session_id>/', cancel_generation, name='cancel-generation'),
    
    # ========== QUESTION RETRIEVAL API ==========
    # Question Listing
    path('question/<int:question_id>/', get_question_by_id, name='get-question-by-id'),
    path('subtopic/<int:subtopic_id>/', get_subtopic_questions, name='get-subtopic-questions'),
    path('topic/<int:topic_id>/summary/', get_topic_questions_summary, name='get-topic-summary'),
    path('all/', get_all_questions, name='get-all-questions'),
    
    # ========== ADMIN API ==========
    # Generated Questions Management
    path('admin/questions/', AdminGeneratedQuestionListView.as_view(), name='admin-questions'),
    path('admin/questions/<int:pk>/', AdminGeneratedQuestionDetailView.as_view(), name='admin-question-detail'),
    
    # Pre-assessment Questions Management
    path('admin/pre-assessment/', AdminPreAssessmentQuestionListView.as_view(), name='admin-pre-assessment'),
    path('admin/pre-assessment/<int:pk>/', AdminPreAssessmentQuestionDetailView.as_view(), name='admin-pre-assessment-detail'),
    
    # Semantic Data Management
    path('admin/semantic/', AdminSemanticSubtopicListView.as_view(), name='admin-semantic'),
    
    # ========== TESTING AND DEBUG ==========
    path('test/', deepseek_test_view, name='deepseek-test'),
    path('test/prompt/', test_prompt_generation, name='test-prompt'),
    path('test/health/', health_check, name='health-check'),
    path('test/stats/', get_generation_stats, name='generation-stats'),
>>>>>>> 9e32db3a
]<|MERGE_RESOLUTION|>--- conflicted
+++ resolved
@@ -33,48 +33,6 @@
 
 from .views.test_views import (
     deepseek_test_view,
-<<<<<<< HEAD
-    generate_questions_with_deepseek,
-    
-    # Session management
-    RAGSessionListView, CompareSubtopicAndGenerateView,
-
-    PreAssessmentQuestionListView,
-   
-    test_question_generation,
-    test_minigame_generation_no_save,
-)
-
-urlpatterns = [
-    # Main generation endpoint (mode: "minigame" or "pre_assessment")
-    path('generate/', generate_questions_with_deepseek, name='generate_questions'),
-    
-    # Testing endpoints
-    path('test/', deepseek_test_view, name='test_generation'),
-    path('test/minigame/', test_minigame_generation_no_save, name='test_minigame_no_save'),
-    
-    # Question retrieval endpoints  
-    path('subtopic/<int:subtopic_id>/', get_subtopic_questions, name='get_subtopic_questions'),
-    path('topic/<int:topic_id>/summary/', get_topic_questions_summary, name='get_topic_summary'),
-    
-    # Question Management
-    path('questions/subtopic/<int:subtopic_id>/', get_subtopic_questions, name='subtopic_questions'),
-    path('questions/topic/<int:topic_id>/summary/', get_topic_questions_summary, name='topic_questions_summary'),
-    
-    # RAG Sessions
-    path('rag/sessions/', RAGSessionListView.as_view(), name='rag_sessions'),
-
-    path('preassessment/', PreAssessmentQuestionListView.as_view(), name='preassessment_questions'),
-    # GETTER
-    path('question/<int:question_id>/', get_question_by_id, name='get_question_by_id'),        # Single question by ID
-    path('all/', get_all_questions, name='get_all_questions'),                                 # Get all questions with pagination
-    path('all/coding/', get_all_coding_questions, name='get_all_coding_questions'),            # Get all coding questions
-    path('all/non_coding/', get_all_non_coding_questions, name='get_all_non_coding_questions'), # Get all non-coding questions  
-    path('all/beginner/', get_all_beginner_questions, name='get_all_beginner_questions'),      # Get all beginner questions
-    path('all/intermediate/', get_all_intermediate_questions, name='get_all_intermediate_questions'), # Get all intermediate questions
-    path('all/advanced/', get_all_advanced_questions, name='get_all_advanced_questions'),      # Get all advanced questions
-    path('all/master/', get_all_master_questions, name='get_all_master_questions'),            # Get all master questions
-=======
     test_prompt_generation,
     health_check,
     get_generation_stats
@@ -133,5 +91,4 @@
     path('test/prompt/', test_prompt_generation, name='test-prompt'),
     path('test/health/', health_check, name='health-check'),
     path('test/stats/', get_generation_stats, name='generation-stats'),
->>>>>>> 9e32db3a
 ]