--- conflicted
+++ resolved
@@ -41,7 +41,6 @@
         user = User.objects.create_user(**validated_data)
         return user
 
-<<<<<<< HEAD
 class AdminUserSerializer(serializers.ModelSerializer):
     password = serializers.CharField(write_only=True, required=False)
     
@@ -82,7 +81,7 @@
             instance.set_password(password)
         instance.save()
         return instance
-=======
+
 
 class ZoneSerializer(serializers.ModelSerializer):
     class Meta:
@@ -178,5 +177,4 @@
         
         # If all complete, return last zone
         last_progress = progresses.last()
-        return ZoneSerializer(last_progress.zone).data if last_progress else None
->>>>>>> e55a9f62
+        return ZoneSerializer(last_progress.zone).data if last_progress else None